package isolation

import "os/exec"
import "io/ioutil"
import "strconv"

// MemorySize defines input data
<<<<<<< HEAD
type MemorySize struct {
	name string
=======
type memorySize struct {
	cgroupName string
>>>>>>> 9d7770a6
	memorySize string
}

// NewMemorySize creates an instance of input data.
<<<<<<< HEAD
func NewMemorySize(nameOfTheCgroup string, memorySizeShares string) *MemorySize {
	return &MemorySize{name: nameOfTheCgroup, memorySize: memorySizeShares}
=======
func NewMemorySize(nameOfTheCgroup string, memorySizeShares string) Isolation {
	return &memorySize{cgroupName: nameOfTheCgroup, memorySize: memorySizeShares}
>>>>>>> 9d7770a6
}

// Clean removes specified cgroup.
func (memorysize *memorySize) Clean() error {

	cmd := exec.Command("sh", "-c", "cgdelete -g memory:"+memorysize.name)

	err := cmd.Run()
	if err != nil {
		return err
	}

	return nil
}

// Create specified cgroup.
func (memorysize *memorySize) Create() error {

	// 1.a Create memory size cgroup.

	cmd := exec.Command("sh", "-c", "cgcreate -g memory:"+memorysize.name)

	err := cmd.Run()
	if err != nil {
		return err
	}

	// 1.b Set cgroup memory size.

	cmd = exec.Command("sh", "-c", "cgset -r memory.limit_in_bytes="+memorysize.memorySize+" "+memorysize.name)

	err = cmd.Run()
	if err != nil {
		return err
	}

	return nil
}

// Isolate create specified cgroup and associates specified process id
func (memorysize *memorySize) Isolate(PID int) error {

	// Set PID to cgroups.
	// cgclassify and cgexec seem to exit with error so temporarily using file io.

	strPID := strconv.Itoa(PID)
	d := []byte(strPID)
	err := ioutil.WriteFile("/sys/fs/cgroup/memory/"+memorysize.name+"/tasks", d, 0644)

	if err != nil {
		return err
	}

	return nil
}<|MERGE_RESOLUTION|>--- conflicted
+++ resolved
@@ -1,34 +1,37 @@
 package isolation
 
-import "os/exec"
-import "io/ioutil"
-import "strconv"
+import (
+	"io/ioutil"
+	"os/exec"
+	"path"
+	"strconv"
+)
 
 // MemorySize defines input data
-<<<<<<< HEAD
 type MemorySize struct {
 	name string
-=======
-type memorySize struct {
-	cgroupName string
->>>>>>> 9d7770a6
-	memorySize string
+	size string
 }
 
 // NewMemorySize creates an instance of input data.
-<<<<<<< HEAD
-func NewMemorySize(nameOfTheCgroup string, memorySizeShares string) *MemorySize {
-	return &MemorySize{name: nameOfTheCgroup, memorySize: memorySizeShares}
-=======
-func NewMemorySize(nameOfTheCgroup string, memorySizeShares string) Isolation {
-	return &memorySize{cgroupName: nameOfTheCgroup, memorySize: memorySizeShares}
->>>>>>> 9d7770a6
+func NewMemorySize(name string, size string) Isolation {
+	return &MemorySize{name: name, size: size}
 }
 
+// Controller returns the cgroup controller name.
+func (memorySize *MemorySize) Controller() string {
+	return "mem"
+}
+
+// Path returns the path relative to the controller root.
+func (memorySize *MemorySize) Path() string {
+	return memorySize.name
+}
+
+
 // Clean removes specified cgroup.
-func (memorysize *memorySize) Clean() error {
-
-	cmd := exec.Command("sh", "-c", "cgdelete -g memory:"+memorysize.name)
+func (memorySize *MemorySize) Clean() error {
+	cmd := exec.Command("cgdelete", "-g", "memory:"+memorySize.name)
 
 	err := cmd.Run()
 	if err != nil {
@@ -39,11 +42,11 @@
 }
 
 // Create specified cgroup.
-func (memorysize *memorySize) Create() error {
+func (memorySize *MemorySize) Create() error {
 
 	// 1.a Create memory size cgroup.
 
-	cmd := exec.Command("sh", "-c", "cgcreate -g memory:"+memorysize.name)
+	cmd := exec.Command("cgcreate", "-g", "memory:"+memorySize.name)
 
 	err := cmd.Run()
 	if err != nil {
@@ -52,7 +55,7 @@
 
 	// 1.b Set cgroup memory size.
 
-	cmd = exec.Command("sh", "-c", "cgset -r memory.limit_in_bytes="+memorysize.memorySize+" "+memorysize.name)
+	cmd = exec.Command("cgset", "-r", "memory.limit_in_bytes="+memorySize.size, memorySize.name)
 
 	err = cmd.Run()
 	if err != nil {
@@ -63,14 +66,14 @@
 }
 
 // Isolate create specified cgroup and associates specified process id
-func (memorysize *memorySize) Isolate(PID int) error {
+func (memorySize *MemorySize) Isolate(PID int) error {
 
 	// Set PID to cgroups.
 	// cgclassify and cgexec seem to exit with error so temporarily using file io.
 
 	strPID := strconv.Itoa(PID)
 	d := []byte(strPID)
-	err := ioutil.WriteFile("/sys/fs/cgroup/memory/"+memorysize.name+"/tasks", d, 0644)
+	err := ioutil.WriteFile(path.Join("/sys/fs/cgroup/memory", memorySize.name, "tasks"), d, 0644)
 
 	if err != nil {
 		return err

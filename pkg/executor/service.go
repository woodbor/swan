// Copyright (c) 2017 Intel Corporation
//
// Licensed under the Apache License, Version 2.0 (the "License");
// you may not use this file except in compliance with the License.
// You may obtain a copy of the License at
//
//      http://www.apache.org/licenses/LICENSE-2.0
//
// Unless required by applicable law or agreed to in writing, software
// distributed under the License is distributed on an "AS IS" BASIS,
// WITHOUT WARRANTIES OR CONDITIONS OF ANY KIND, either express or implied.
// See the License for the specific language governing permissions and
// limitations under the License.

package executor

import (
	"sync"
	"time"

	"github.com/Sirupsen/logrus"
	"github.com/pkg/errors"
)

/**
ServiceLauncher and ServiceHandle are wrappers that could be used on Launcher and TaskHandle class.
User should use them to state intent that these processes should not stop without
explicit `Stop()` or `Wait()` invoked on TaskHandle.

If process would stop on it's own, the Stop() and Wait() functions will return error
and process logs will be available on experiment log stream. In this case, each subsequent invocation of Stop() and Wait() will return error.
*/

// ServiceLauncher is a decorator and Launcher implementation that should be used for tasks that do not stop on their own.
type ServiceLauncher struct {
	Launcher
}

// Launch implements Launcher interface.
func (sl ServiceLauncher) Launch() (TaskHandle, error) {
	th, err := sl.Launcher.Launch()
	if err != nil {
		return nil, err
	}

	return NewServiceHandle(th), nil
}

type serviceHandle struct {
	TaskHandle
	taskHasBeenTerminatedByUser bool
	err                         error
	mutex                       *sync.Mutex
}

// NewServiceHandle wraps TaskHandle with serviceHandle.
func NewServiceHandle(handle TaskHandle) TaskHandle {
	return &serviceHandle{
		TaskHandle: handle,
		mutex:      &sync.Mutex{}}
}

// Stop implements TaskHandle interface.
func (s *serviceHandle) Stop() error {
	err := s.checkErrorCondition()
	if err != nil {
		return err
	}

	return s.TaskHandle.Stop()
}

// Wait implements TaskHandle interface.
<<<<<<< HEAD
func (s ServiceHandle) Wait(duration time.Duration) (bool, error) {
	if s.TaskHandle.Status() != RUNNING {
		logrus.Errorf("Wait(): ServiceHandle with command %q has terminated prematurely", s.TaskHandle.Name())
		logOutput(s.TaskHandle)
=======
func (s *serviceHandle) Wait(duration time.Duration) bool {
	return s.TaskHandle.Wait(duration)
}

func (s *serviceHandle) checkErrorCondition() error {
	s.mutex.Lock()
	defer s.mutex.Unlock()

	// When ServiceHandle encountered error, same error will be returned every time.
	if s.err != nil {
		return s.err
>>>>>>> 17a21808
	}

	// When task has been Stopped by user, then no error is returned when task is terminated.
	if !s.taskHasBeenTerminatedByUser {
		s.taskHasBeenTerminatedByUser = true
		if s.TaskHandle.Status() == TERMINATED {
			s.err = errors.Errorf("ServiceHandle with command %q has terminated prematurely", s.TaskHandle.Name())
			logrus.Errorf(s.err.Error())
			logOutput(s.TaskHandle)
			return s.err
		}
	}
	return nil
}<|MERGE_RESOLUTION|>--- conflicted
+++ resolved
@@ -71,13 +71,12 @@
 }
 
 // Wait implements TaskHandle interface.
-<<<<<<< HEAD
-func (s ServiceHandle) Wait(duration time.Duration) (bool, error) {
-	if s.TaskHandle.Status() != RUNNING {
-		logrus.Errorf("Wait(): ServiceHandle with command %q has terminated prematurely", s.TaskHandle.Name())
-		logOutput(s.TaskHandle)
-=======
-func (s *serviceHandle) Wait(duration time.Duration) bool {
+func (s *serviceHandle) Wait(duration time.Duration) (bool, error) {
+	err := s.checkErrorCondition()
+	if err != nil {
+		return true, err
+	}
+
 	return s.TaskHandle.Wait(duration)
 }
 
@@ -88,7 +87,6 @@
 	// When ServiceHandle encountered error, same error will be returned every time.
 	if s.err != nil {
 		return s.err
->>>>>>> 17a21808
 	}
 
 	// When task has been Stopped by user, then no error is returned when task is terminated.

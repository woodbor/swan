--- conflicted
+++ resolved
@@ -2,19 +2,13 @@
 
 import (
 	"errors"
-<<<<<<< HEAD
 	log "github.com/Sirupsen/logrus"
 	"github.com/intelsdi-x/swan/pkg/isolation"
-	"io/ioutil"
-=======
->>>>>>> 1bf23ee1
 	"os"
 	"os/exec"
 	"strings"
 	"syscall"
 	"time"
-
-	log "github.com/Sirupsen/logrus"
 )
 
 // Local provisioning is responsible for providing the execution environment
